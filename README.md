--- conflicted
+++ resolved
@@ -1,12 +1,10 @@
 <div align="center">
-    ![alt text](image.png)
+    <image src="" width="300" height="300">
 </div>
 
 # 소통,이룸 (AAC Software) - 개인화된 보완대체의사소통 시스템
 
 AAC(Augmentative and Alternative Communication) 카드를 활용한 개인화된 의사소통 지원 시스템입니다. 의사소통장애, 자폐스펙트럼장애, 지적장애를 가진 사용자들이 효과적으로 의사소통할 수 있도록 AI 기반 카드 추천 및 해석 서비스를 제공합니다.
-
-![alt text](image.png)
 
 ## 프로젝트 개요
 
@@ -25,10 +23,6 @@
 - **대화 상황 입력**: 현재 장소, 대화 상대, 현재 활동을 입력하면 시스템이 상황 맥락에 적절한 해석을 생성하는 데 사용합니다.
 
 - **개인화된 추천 카드 선택**: 시스템이 소통이의 정보를 분석하여 맞춤형 AAC 카드를 추천해줍니다. 소통이는 추천된 20개의 카드 중 최대 4개의 카드까지 자유로이 선택이 가능하며, 카드 묶음이 마음에 들지 않을 경우 다른 카드들을 추가로 추천받을 수 있습니다.
-<<<<<<< HEAD
-
-- **개인화된 카드 해석**: GPT-4o가 현재 대화 상황과 과거 대화 기록, 선택된 카드를 바탕으로 세 가지의 서로 다른 해석을 생성하여 도움이에게 보여줍니다. 도움이는 세 개의 해석 중 옳다고 생각되는 해석 하나를 선택하거나, 직접 올바른 의미를 입력할 수 있습니다.
-=======
 ![Image](https://github.com/user-attachments/assets/de0fb406-65ab-4750-a165-0eb62ea4757b)
 
 - **개인화된 카드 해석**: GPT-4o가 현재 대화 상황과 과거 대화 기록, 선택된 카드를 바탕으로 세 가지의 서로 다른 해석을 생성하여 도움이에게 보여줍니다. 도움이는 세 개의 해석 중 옳다고 생각되는 해석 하나를 선택하거나, 직접 올바른 의미를 입력할 수 있습니다.
@@ -36,7 +30,6 @@
 ![Image](https://github.com/user-attachments/assets/5dd5ea8f-954c-4c60-88d9-b80699c5e3b5)
 *
 ![Image](https://github.com/user-attachments/assets/0ff7f004-4733-4a9c-9ce9-51c57e765efb)
->>>>>>> 69c369e9
 
 - **총 정리 및 피드백 저장**: 도움이가 선택한 해석 혹은 직접 적은 올바른 의미, 대화 요약, 사용 카드를 화면에 제시합니다. 이번 대화에서 사용된 카드와 해석 정보는 피드백으로써 저장되고, 다음 대화에 추가 맥락으로써 사용되어 지속적으로 해석 정확도를 개선합니다.
 
