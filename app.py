from flask import Flask, request, jsonify, send_from_directory
from flask_cors import CORS
import traceback
import os
from datetime import datetime
from typing import Dict, Any, List, Optional

from aac_interpreter_service import AACInterpreterService

app = Flask(__name__)

# React 개발/배포 환경 모두 지원하는 CORS 설정
CORS(app,
     origins=["http://localhost:3000", "http://localhost:5173", "http://127.0.0.1:3000", "http://127.0.0.1:5173"],
     methods=["GET", "POST", "PUT", "DELETE", "OPTIONS"],
     allow_headers=["Content-Type", "Authorization", "X-Requested-With"],
     supports_credentials=True
)

# AAC 서비스 인스턴스 생성
aac_service = AACInterpreterService()

# ===== React 친화적 응답 형식 =====

def api_response(success: bool = True, data: Any = None, message: str = "",
                error: str = "", status_code: int = 200) -> tuple:
    """React 친화적 API 응답 형식"""
    response = {
        "success": success,
        "timestamp": datetime.now().isoformat(),
    }

    if success:
        response["data"] = data if data is not None else {}
        response["message"] = message
    else:
        response["error"] = error if error else "알 수 없는 오류가 발생했습니다"
        response["data"] = None

    return jsonify(response), status_code

def validate_json_request() -> Optional[Dict[str, Any]]:
    """JSON 요청 데이터 검증"""
    if not request.is_json:
        return None
    return request.get_json()

# ===== 에러 핸들러 =====

@app.errorhandler(Exception)
def handle_error(error):
    """전역 에러 핸들러"""
    print(f"서버 오류 발생: {str(error)}")
    traceback.print_exc()
    return api_response(
        success=False,
        error="서버 내부 오류가 발생했습니다",
        status_code=500
    )

# ===== 기본 엔드포인트 =====

@app.route('/', methods=['GET'])
def home():
    """API 정보 및 엔드포인트 가이드"""
    return api_response(
        data={
            "service": "AAC Interpreter Service API",
            "version": "1.0.0",
            "status": "running",
            "description": "개인화된 AAC 카드 해석 시스템",
            "endpoints": {
                "auth": {
                    "register": "POST /api/auth/register",
                    "login": "POST /api/auth/login",
                    "profile": "GET /api/auth/profile/{userId}",
                    "updateProfile": "PUT /api/auth/profile/{userId}"
                },
                "context": {
                    "create": "POST /api/context",
                    "get": "GET /api/context/{contextId}"
                },
                "cards": {
                    "recommend": "POST /api/cards/recommend",
                    "validate": "POST /api/cards/validate",
                    "interpret": "POST /api/cards/interpret",
                    "history": "GET /api/cards/history/{contextId}",
                    "historyPage": "GET /api/cards/history/{contextId}/page/{pageNumber}"
                },
                "feedback": {
                    "request": "POST /api/feedback/request",
                    "submit": "POST /api/feedback/submit",
                    "pending": "GET /api/feedback/pending"
                },
                "memory": {
                    "update": "POST /api/memory/update",
                    "summary": "GET /api/memory/{userId}/summary",
                    "patterns": "GET /api/memory/{userId}/patterns"
                }
            }
        },
        message="AAC Interpreter Service에 오신 것을 환영합니다"
    )

@app.route('/health', methods=['GET'])
def health_check():
    """헬스체크"""
    return api_response(
        data={
            "status": "healthy",
            "service": "AAC Interpreter Service",
            "version": "1.0.0"
        },
        message="서비스가 정상 작동 중입니다"
    )

@app.route('/api/images/<filename>')
def serve_image(filename):
    """AAC 카드 이미지 서빙 (React에서 직접 접근 가능)"""
    try:
        return send_from_directory('dataset/images', filename)
    except FileNotFoundError:
        return api_response(
            success=False,
            error=f"이미지를 찾을 수 없습니다: {filename}",
            status_code=404
        )

# ===== 1. 인증 관련 엔드포인트 (React 친화적 경로) =====

@app.route('/api/auth/register', methods=['POST'])
def register():
    """회원가입"""
    try:
        data = validate_json_request()
        if not data:
            return api_response(
                success=False,
                error="유효한 JSON 데이터가 필요합니다",
                status_code=400
            )

        # React에서 보내는 필드명 (camelCase) 처리
        required_fields = ['userId', 'name', 'age', 'gender', 'disabilityType',
                          'communicationCharacteristics', 'interestingTopics', 'password']
        missing_fields = [field for field in required_fields if field not in data or not data[field]]

        if missing_fields:
            return api_response(
                success=False,
                error=f"필수 필드가 누락되었습니다: {', '.join(missing_fields)}",
                status_code=400
            )

        # snake_case로 변환하여 서비스에 전달
        persona_data = {
            'name': data.get('name'),
            'age': int(data.get('age')),
            'gender': data.get('gender'),
            'disability_type': data.get('disabilityType'),
            'communication_characteristics': data.get('communicationCharacteristics', ''),
            'interesting_topics': data.get('interestingTopics', []),
            'password': data.get('password')
        }

        result = aac_service.register_user(data.get('userId'), persona_data)

        if result['status'] == 'success':
            return api_response(
                data={
                    "userId": result.get('user_id'),
                    "name": data.get('name'),
                    "status": "created"
                },
                message=result['message'],
                status_code=201
            )
        else:
            return api_response(
                success=False,
                error=result['message'],
                status_code=400
            )

    except Exception as e:
        print(f"회원가입 오류: {str(e)}")
        return api_response(
            success=False,
            error=f"회원가입 처리 중 오류가 발생했습니다: {str(e)}",
            status_code=500
        )

@app.route('/api/auth/login', methods=['POST'])
def login():
    """로그인"""
    try:
        data = validate_json_request()
        if not data:
            return api_response(
                success=False,
                error="유효한 JSON 데이터가 필요합니다",
                status_code=400
            )

        user_id = data.get('userId')
        password = data.get('password')

        if not user_id or not password:
            return api_response(
                success=False,
                error="사용자 ID와 비밀번호가 필요합니다",
                status_code=400
            )

        result = aac_service.authenticate_user(user_id, password)

        if result['authenticated']:
            user_info = result.get('user_info', {})
            return api_response(
                data={
                    "userId": user_id,
                    "authenticated": True,
                    "user": {
                        "name": user_info.get('name'),
                        "age": user_info.get('age'),
                        "gender": user_info.get('gender'),
                        "disabilityType": user_info.get('disability_type'),
                        "communicationCharacteristics": user_info.get('communication_characteristics'),
                        "interestingTopics": user_info.get('interesting_topics', []),
                        "preferredCategoryTypes": user_info.get('preferred_category_types', []),
                        "createdAt": user_info.get('created_at'),
                        "updatedAt": user_info.get('updated_at')
                    }
                },
                message=result['message']
            )
        else:
            return api_response(
                success=False,
                error=result['message'],
                status_code=401
            )

    except Exception as e:
        print(f"로그인 오류: {str(e)}")
        return api_response(
            success=False,
            error=f"로그인 처리 중 오류가 발생했습니다: {str(e)}",
            status_code=500
        )

@app.route('/api/auth/profile/<user_id>', methods=['GET'])
def get_profile(user_id):
    """사용자 프로필 조회"""
    try:
        result = aac_service.get_user_info(user_id)

        if result['status'] == 'success':
            user_data = result['user']
            return api_response(
                data={
                    "userId": user_id,
                    "name": user_data.get('name'),
                    "age": user_data.get('age'),
                    "gender": user_data.get('gender'),
                    "disabilityType": user_data.get('disability_type'),
                    "communicationCharacteristics": user_data.get('communication_characteristics'),
                    "interestingTopics": user_data.get('interesting_topics', []),
                    "preferredCategoryTypes": user_data.get('preferred_category_types', []),
                    "createdAt": user_data.get('created_at'),
                    "updatedAt": user_data.get('updated_at')
                },
                message=result['message']
            )
        else:
            return api_response(
                success=False,
                error=result['message'],
                status_code=404
            )

    except Exception as e:
        print(f"프로필 조회 오류: {str(e)}")
        return api_response(
            success=False,
            error=f"프로필 조회 중 오류가 발생했습니다: {str(e)}",
            status_code=500
        )

@app.route('/api/auth/profile/<user_id>', methods=['PUT'])
def update_profile(user_id):
    """사용자 프로필 업데이트"""
    try:
        data = validate_json_request()
        if not data:
            return api_response(
                success=False,
                error="유효한 JSON 데이터가 필요합니다",
                status_code=400
            )

        # camelCase를 snake_case로 변환
        update_data = {}
        field_mapping = {
            'name': 'name',
            'age': 'age',
            'gender': 'gender',
            'disabilityType': 'disability_type',
            'communicationCharacteristics': 'communication_characteristics',
            'interestingTopics': 'interesting_topics'
        }

        for camel_key, snake_key in field_mapping.items():
            if camel_key in data:
                update_data[snake_key] = data[camel_key]

        result = aac_service.update_user_persona(user_id, update_data)

        if result['status'] == 'success':
            return api_response(
                data={
                    "updatedFields": result['updated_fields'],
                    "categoryRecalculated": result.get('category_recalculated', False)
                },
                message=result['message']
            )
        else:
            return api_response(
                success=False,
                error=result['message'],
                status_code=400
            )

    except Exception as e:
        print(f"프로필 업데이트 오류: {str(e)}")
        return api_response(
            success=False,
            error=f"프로필 업데이트 중 오류가 발생했습니다: {str(e)}",
            status_code=500
        )

# ===== 2. 컨텍스트 관리 =====

@app.route('/api/context', methods=['POST'])
def create_context():
    """대화 상황 컨텍스트 생성"""
    try:
        data = validate_json_request()
        if not data:
            return api_response(
                success=False,
                error="유효한 JSON 데이터가 필요합니다",
                status_code=400
            )

        user_id = data.get('userId')
        place = data.get('place', '').strip()
        interaction_partner = data.get('interactionPartner', '').strip()
        current_activity = data.get('currentActivity', '').strip()

        # 기본 검증만 여기서 수행
        if not user_id:
            return api_response(success=False, error="userId가 필요합니다", status_code=400)
        if not place:
            return api_response(success=False, error="place는 필수 입력사항입니다", status_code=400)
        if not interaction_partner:
            return api_response(success=False, error="interactionPartner는 필수 입력사항입니다", status_code=400)

        result = aac_service.update_user_context(
            user_id, place, interaction_partner,
            current_activity if current_activity else None
        )

        if result['status'] == 'success':
            return api_response(
                data={
                    "contextId": result['context_id'],
                    "userId": user_id,
                    "place": place,
                    "interactionPartner": interaction_partner,
                    "currentActivity": current_activity,
                    "time": datetime.now().strftime("%H시 %M분")
                },
                message=result['message'],
                status_code=201
            )
        else:
            return api_response(
                success=False,
                error=result['message'],
                status_code=400
            )

    except Exception as e:
        print(f"컨텍스트 생성 오류: {str(e)}")
        return api_response(
            success=False,
            error=f"컨텍스트 생성 중 오류가 발생했습니다: {str(e)}",
            status_code=500
        )

@app.route('/api/context/<context_id>', methods=['GET'])
def get_context(context_id):
    """컨텍스트 조회"""
    try:
        result = aac_service.get_context(context_id)

        if result['status'] == 'success':
            context = result['context']
            return api_response(
                data={
                    "contextId": context_id,
                    "time": context.get('time'),
                    "place": context.get('place'),
                    "interactionPartner": context.get('interaction_partner'),
                    "currentActivity": context.get('current_activity'),
                    "createdAt": context.get('created_at')
                },
                message=result['message']
            )
        else:
            return api_response(
                success=False,
                error=result['message'],
                status_code=404
            )

    except Exception as e:
        print(f"컨텍스트 조회 오류: {str(e)}")
        return api_response(
            success=False,
            error=f"컨텍스트 조회 중 오류가 발생했습니다: {str(e)}",
            status_code=500
        )

# ===== 3. 카드 관련 엔드포인트 =====

@app.route('/api/cards/recommend', methods=['POST'])
def recommend_cards():
    """페르소나 기반 카드 추천"""
    try:
        data = validate_json_request()
        if not data:
            return api_response(
                success=False,
                error="유효한 JSON 데이터가 필요합니다",
                status_code=400
            )

        user_id = data.get('userId')
        context_id = data.get('contextId')

        if not user_id or not context_id:
            return api_response(
                success=False,
                error="userId와 contextId가 필요합니다",
                status_code=400
            )

        # 컨텍스트 정보 조회
        context_result = aac_service.get_context(context_id)
        if context_result['status'] != 'success':
            return api_response(
                success=False,
                error=f"컨텍스트를 찾을 수 없습니다: {context_id}",
                status_code=404
            )

        context_data = {
            'time': context_result['context']['time'],
            'place': context_result['context']['place'],
            'interaction_partner': context_result['context']['interaction_partner'],
            'current_activity': context_result['context']['current_activity']
        }

        # 카드 추천 시스템 확인
        if not hasattr(aac_service, 'card_recommender') or aac_service.card_recommender is None:
            return api_response(
                success=False,
                error="카드 추천 시스템을 사용할 수 없습니다",
                status_code=503
            )

        result = aac_service.get_card_selection_interface(user_id, context_data, context_id)

        if result['status'] == 'success':
            interface_data = result['interface_data']
            cards = interface_data['selection_options']

            # React 친화적 카드 데이터 포맷
            formatted_cards = []
            for i, card_filename in enumerate(cards):
                card_id = card_filename.split('_')[0] if '_' in card_filename else card_filename.replace('.png', '')
                card_name = card_filename.replace('.png', '').replace('_', ' ')

                formatted_cards.append({
                    "id": card_id,
                    "name": card_name,
                    "filename": card_filename,
                    "imagePath": f"/api/images/{card_filename}",
                    "index": i,
                    "selected": False  # React 상태 관리용
                })

            return api_response(
                data={
                    "cards": formatted_cards,
                    "totalCards": len(formatted_cards),
                    "contextInfo": {
                        "time": interface_data.get('context_info', {}).get('time'),
                        "place": interface_data.get('context_info', {}).get('place'),
                        "interactionPartner": interface_data.get('context_info', {}).get('interaction_partner'),
                        "currentActivity": interface_data.get('context_info', {}).get('current_activity')
                    },
                    "selectionRules": {
                        "minCards": interface_data.get('selection_rules', {}).get('min_cards', 1),
                        "maxCards": interface_data.get('selection_rules', {}).get('max_cards', 4),
                        "totalOptions": len(formatted_cards)
                    },
                    "pagination": {
                        "currentPage": 1,
                        "totalPages": interface_data.get('total_pages', 1)
                    }
                },
                message=result['message']
            )
        else:
            return api_response(
                success=False,
                error=result['message'],
                status_code=500
            )

    except Exception as e:
        print(f"카드 추천 오류: {str(e)}")
        return api_response(
            success=False,
            error=f"카드 추천 중 오류가 발생했습니다: {str(e)}",
            status_code=500
        )

@app.route('/api/cards/history/<context_id>', methods=['GET'])
def get_card_history_summary(context_id):
    """카드 추천 히스토리 요약"""
    try:
        result = aac_service.get_card_recommendation_history_summary(context_id)

        if result['status'] == 'success':
            return api_response(
                data={
                    "contextId": context_id,
                    "totalPages": result['total_pages'],
                    "latestPage": result['latest_page'],
                    "historySummary": [
                        {
                            "pageNumber": item['page_number'],
                            "cardCount": item['card_count'],
                            "timestamp": item['timestamp']
                        }
                        for item in result['history_summary']
                    ]
                },
                message=result['message']
            )
        else:
            return api_response(
                success=False,
                error=result['message'],
                status_code=404
            )

    except Exception as e:
        print(f"히스토리 조회 오류: {str(e)}")
        return api_response(
            success=False,
            error=f"히스토리 조회 중 오류가 발생했습니다: {str(e)}",
            status_code=500
        )

@app.route('/api/cards/history/<context_id>/page/<int:page_number>', methods=['GET'])
def get_card_history_page(context_id, page_number):
    """특정 페이지의 카드 히스토리"""
    try:
        result = aac_service.get_card_recommendation_history_page(context_id, page_number)

        if result['status'] == 'success':
            cards = result['cards']

            formatted_cards = []
            for i, card_filename in enumerate(cards):
                card_id = card_filename.split('_')[0] if '_' in card_filename else card_filename.replace('.png', '')
                card_name = card_filename.replace('.png', '').replace('_', ' ')

                formatted_cards.append({
                    "id": card_id,
                    "name": card_name,
                    "filename": card_filename,
                    "imagePath": f"/api/images/{card_filename}",
                    "index": i,
                    "selected": False
                })

            return api_response(
                data={
                    "cards": formatted_cards,
                    "pagination": {
                        "currentPage": result['page_number'],
                        "totalPages": result['total_pages']
                    },
                    "timestamp": result['timestamp'],
                    "contextId": context_id
                },
                message=result['message']
            )
        else:
            return api_response(
                success=False,
                error=result['message'],
                status_code=404
            )

    except Exception as e:
        print(f"히스토리 페이지 조회 오류: {str(e)}")
        return api_response(
            success=False,
            error=f"히스토리 페이지 조회 중 오류가 발생했습니다: {str(e)}",
            status_code=500
        )

@app.route('/api/cards/validate', methods=['POST'])
def validate_cards():
    """카드 선택 유효성 검증"""
    try:
        data = validate_json_request()
        if not data:
            return api_response(
                success=False,
                error="유효한 JSON 데이터가 필요합니다",
                status_code=400
            )

        selected_cards = data.get('selectedCards', [])
        available_options = data.get('availableOptions', [])

        if not selected_cards:
            return api_response(
                success=False,
                error="선택된 카드가 없습니다",
                status_code=400
            )

        result = aac_service.validate_card_selection(selected_cards, available_options)

        return api_response(
            data={
                "valid": result['valid'],
                "selectedCount": len(selected_cards)
            },
            message=result['message'],
            status_code=200 if result['valid'] else 422
        )

    except Exception as e:
        print(f"카드 검증 오류: {str(e)}")
        return api_response(
            success=False,
            error=f"카드 검증 중 오류가 발생했습니다: {str(e)}",
            status_code=500
        )

@app.route('/api/cards/interpret', methods=['POST'])
def interpret_cards():
    """선택된 카드 해석"""
    try:
        data = validate_json_request()
        if not data:
            return api_response(
                success=False,
                error="유효한 JSON 데이터가 필요합니다",
                status_code=400
            )

        selected_cards = data.get('selectedCards', [])
        user_id = data.get('userId')
        context_id = data.get('contextId')

        if not user_id or not selected_cards:
            return api_response(
                success=False,
                error="userId와 selectedCards가 필요합니다",
                status_code=400
            )

        # 카드 파일명 추출 (React에서 보낸 카드 객체 처리)
        card_filenames = []
        for card in selected_cards:
            if isinstance(card, dict):
                if 'filename' in card:
                    card_filenames.append(card['filename'])
                elif 'name' in card:
                    name = card['name'].replace(' ', '_') + '.png'
                    card_filenames.append(name)
            else:
                card_filenames.append(str(card))

        # 컨텍스트 정보 조회
        context = None
        if context_id:
            context_result = aac_service.get_context(context_id)
            if context_result['status'] == 'success':
                context = {
                    'time': context_result['context']['time'],
                    'place': context_result['context']['place'],
                    'interaction_partner': context_result['context']['interaction_partner'],
                    'current_activity': context_result['context']['current_activity']
                }

        # 카드 해석기 확인
        if not hasattr(aac_service, 'card_interpreter') or aac_service.card_interpreter is None:
            return api_response(
                success=False,
                error="카드 해석 시스템을 사용할 수 없습니다",
                status_code=503
            )

        result = aac_service.interpret_cards(user_id, card_filenames, context)

        if result['status'] == 'success':
            return api_response(
                data={
                    "interpretations": [
                        {
                            "index": i,
                            "text": interpretation,
                            "selected": False  # React 상태 관리용
                        }
                        for i, interpretation in enumerate(result['interpretations'])
                    ],
                    "feedbackId": result['feedback_id'],
                    "method": result['method'],
                    "selectedCards": [
                        {
                            "filename": filename,
                            "name": filename.replace('.png', '').replace('_', ' '),
                            "imagePath": f"/api/images/{filename}"
                        }
                        for filename in card_filenames
                    ]
                },
                message=result['message']
            )
        else:
            return api_response(
                success=False,
                error=result['message'],
                status_code=500
            )

    except Exception as e:
        print(f"카드 해석 오류: {str(e)}")
        return api_response(
            success=False,
            error=f"카드 해석 중 오류가 발생했습니다: {str(e)}",
            status_code=500
        )

# ===== 4. 피드백 관리 =====

@app.route('/api/feedback/request', methods=['POST'])
def request_feedback():
    """Partner 피드백 확인 요청"""
    try:
        data = validate_json_request()
        if not data:
            return api_response(
                success=False,
                error="유효한 JSON 데이터가 필요합니다",
                status_code=400
            )

        user_id = data.get('userId')
        cards = data.get('cards', [])
        context = data.get('context', {})
        interpretations = data.get('interpretations', [])
        partner_info = data.get('partnerInfo', {})

        if not all([user_id, cards, interpretations]):
            return api_response(
                success=False,
                error="userId, cards, interpretations가 필요합니다",
                status_code=400
            )

        result = aac_service.request_partner_confirmation(
            user_id=user_id,
            cards=cards,
            context=context,
            interpretations=interpretations,
            partner_info=partner_info
        )

        if result['status'] == 'success':
            return api_response(
                data={
                    "confirmationId": result['confirmation_id'],
                    "confirmationRequest": result['confirmation_request']
                },
                message=result['message'],
                status_code=201
            )
        else:
            return api_response(
                success=False,
                error=result['message'],
                status_code=400
            )

    except Exception as e:
        print(f"피드백 요청 오류: {str(e)}")
        return api_response(
            success=False,
            error=f"피드백 요청 중 오류가 발생했습니다: {str(e)}",
            status_code=500
        )

@app.route('/api/feedback/submit', methods=['POST'])
def submit_feedback():
    """Partner 피드백 제출"""
    try:
        data = validate_json_request()
        if not data:
            return api_response(
                success=False,
                error="유효한 JSON 데이터가 필요합니다",
                status_code=400
            )

        confirmation_id = data.get('confirmationId')
        selected_interpretation_index = data.get('selectedInterpretationIndex')
        direct_feedback = data.get('directFeedback')

        if not confirmation_id:
            return api_response(
                success=False,
                error="confirmationId가 필요합니다",
                status_code=400
            )

        result = aac_service.submit_partner_feedback(
            confirmation_id=confirmation_id,
            selected_interpretation_index=selected_interpretation_index,
            direct_feedback=direct_feedback
        )

        if result['status'] == 'success':
            return api_response(
                data={
                    "feedbackResult": result['feedback_result']
                },
                message=result['message']
            )
        else:
            return api_response(
                success=False,
                error=result['message'],
                status_code=400
            )

    except Exception as e:
        print(f"피드백 제출 오류: {str(e)}")
        return api_response(
            success=False,
            error=f"피드백 제출 중 오류가 발생했습니다: {str(e)}",
            status_code=500
        )

# ===== 5. 메모리 관리 =====

@app.route('/api/memory/update', methods=['POST'])
def update_memory():
    """대화 메모리 업데이트"""
    try:
        data = validate_json_request()
        if not data:
            return api_response(
                success=False,
                error="유효한 JSON 데이터가 필요합니다",
                status_code=400
            )

        user_id = data.get('userId')
        cards = data.get('cards', [])
        context = data.get('context', {})
        interpretations = data.get('interpretations', [])
        final_interpretation = data.get('finalInterpretation')

        if not user_id:
            return api_response(
                success=False,
                error="userId가 필요합니다",
                status_code=400
            )

        # 메모리 시스템 확인
        if not hasattr(aac_service, 'conversation_memory') or aac_service.conversation_memory is None:
            print(f"메모리 업데이트 (기본 모드) - 사용자: {user_id}")
            return api_response(
                data={"memoryUpdated": True},
                message="메모리 업데이트 완료 (기본 모드)"
            )

        if final_interpretation and cards:
            result = aac_service.conversation_memory.add_conversation_memory(
                user_id=user_id,
                cards=cards,
                context=context,
                interpretations=interpretations,
                selected_interpretation=final_interpretation if final_interpretation in interpretations else None,
                user_correction=final_interpretation if final_interpretation not in interpretations else None
            )

            if result['status'] == 'success':
                return api_response(
                    data={
                        "summary": result['summary'],
                        "memoryUpdated": result['memory_updated']
                    },
                    message=result['message']
                )
            else:
                return api_response(
                    success=False,
                    error=result['message'],
                    status_code=500
                )
        else:
            return api_response(
                data={"memoryUpdated": True},
                message="메모리 업데이트 완료"
            )

    except Exception as e:
        print(f"메모리 업데이트 오류: {str(e)}")
        return api_response(
            success=False,
            error=f"메모리 업데이트 중 오류가 발생했습니다: {str(e)}",
            status_code=500
        )

<<<<<<< HEAD
@app.route('/api/memory/<user_id>/summary', methods=['GET'])
def get_memory_summary(user_id):
    """사용자 메모리 요약 조회"""
    try:
        if not hasattr(aac_service, 'conversation_memory') or aac_service.conversation_memory is None:
            return api_response(
                data={
                    "summary": "",
                    "conversationCount": 0,
                    "available": False
                },
                message="메모리 시스템을 사용할 수 없습니다"
            )

        result = aac_service.conversation_memory.get_user_memory_summary(user_id)

        return api_response(
            data={
                "userId": user_id,
                "summary": result['summary'],
                "conversationCount": result['conversation_count'],
                "available": True
            },
            message="메모리 요약을 조회했습니다"
        )

    except Exception as e:
        print(f"메모리 요약 조회 오류: {str(e)}")
        return api_response(
            success=False,
            error=f"메모리 요약 조회 중 오류가 발생했습니다: {str(e)}",
            status_code=500
        )

@app.route('/api/memory/<user_id>/patterns', methods=['GET'])
def get_memory_patterns(user_id):
    """사용자 사용 패턴 조회"""
    try:
        limit = request.args.get('limit', 5, type=int)

        if not hasattr(aac_service, 'conversation_memory') or aac_service.conversation_memory is None:
            return api_response(
                data={
                    "recentPatterns": [],
                    "suggestions": [],
                    "available": False
                },
                message="메모리 시스템이 사용할 수 없습니다"
            )

        result = aac_service.conversation_memory.get_recent_patterns(user_id, limit)

        return api_response(
            data={
                "userId": user_id,
                "recentPatterns": result['recent_patterns'],
                "suggestions": result['suggestions'],
                "limit": limit,
                "available": True
            },
            message="사용 패턴을 조회했습니다"
        )

    except Exception as e:
        print(f"사용 패턴 조회 오류: {str(e)}")
        return api_response(
            success=False,
            error=f"사용 패턴 조회 중 오류가 발생했습니다: {str(e)}",
            status_code=500
        )

=======
>>>>>>> 6f9f7695
# ===== 서버 시작 =====

if __name__ == '__main__':
    print("🚀 AAC Interpreter API Server (React 최적화) 시작 중...")
    print("📍 서버 주소: http://localhost:8000")
    print("🔍 헬스체크: http://localhost:8000/health")
    print("🌐 CORS 설정: React 개발 서버 (3000, 5173) 허용")
    print("📱 React 친화적 API 엔드포인트:")
    print("   🔐 인증: /api/auth/*")
    print("   🔄 컨텍스트: /api/context/*")
    print("   🎴 카드: /api/cards/*")
    print("   💬 피드백: /api/feedback/*")
    print("   🧠 메모리: /api/memory/*")
    print("   🖼️  이미지: /api/images/*")

    app.run(host='0.0.0.0', port=8000, debug=True)<|MERGE_RESOLUTION|>--- conflicted
+++ resolved
@@ -947,41 +947,6 @@
             status_code=500
         )
 
-<<<<<<< HEAD
-@app.route('/api/memory/<user_id>/summary', methods=['GET'])
-def get_memory_summary(user_id):
-    """사용자 메모리 요약 조회"""
-    try:
-        if not hasattr(aac_service, 'conversation_memory') or aac_service.conversation_memory is None:
-            return api_response(
-                data={
-                    "summary": "",
-                    "conversationCount": 0,
-                    "available": False
-                },
-                message="메모리 시스템을 사용할 수 없습니다"
-            )
-
-        result = aac_service.conversation_memory.get_user_memory_summary(user_id)
-
-        return api_response(
-            data={
-                "userId": user_id,
-                "summary": result['summary'],
-                "conversationCount": result['conversation_count'],
-                "available": True
-            },
-            message="메모리 요약을 조회했습니다"
-        )
-
-    except Exception as e:
-        print(f"메모리 요약 조회 오류: {str(e)}")
-        return api_response(
-            success=False,
-            error=f"메모리 요약 조회 중 오류가 발생했습니다: {str(e)}",
-            status_code=500
-        )
-
 @app.route('/api/memory/<user_id>/patterns', methods=['GET'])
 def get_memory_patterns(user_id):
     """사용자 사용 패턴 조회"""
@@ -1019,8 +984,6 @@
             status_code=500
         )
 
-=======
->>>>>>> 6f9f7695
 # ===== 서버 시작 =====
 
 if __name__ == '__main__':
